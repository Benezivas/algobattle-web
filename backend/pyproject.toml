--- conflicted
+++ resolved
@@ -1,61 +1,46 @@
-[build-system]
-requires = ["pdm-backend"]
-build-backend = "pdm.backend"
-
-[project]
-name = "algobattle_web"
-version = "0.17.3"
-requires-python = ">=3.11"
-license = {text = "MIT"}
-authors = [{name = "Imogen Hergeth"}, {name = "Henri Lotze"}]
-urls = {github = "https://github.com/Benezivas/algobattle-web"}
-classifiers = [
-    "Natural Language :: English",
-    "License :: OSI Approved :: MIT License",
-    "Programming Language :: Python :: 3",
-    "Typing :: Typed",
-]
-dependencies = [
-<<<<<<< HEAD
-    "algobattle-base~=4.3.0",
-    "uvicorn~=0.23.2",
-    "fastapi~=0.103.0",
-    "python-jose[cryptography]~=3.3.0",
-    "python-multipart~=0.0.6",
-    "sqlalchemy~=2.0.23",
-    "pydantic~=2.5.3",
-    "pydantic-extra-types~=2.1.0",
-    "markdown~=3.5",
-    "mysqlclient~=2.2.0",
-    "sqlalchemy-utils~=0.41.1",
-    "alembic~=1.12.0",
-=======
-    "algobattle-base>=4.3.0",
-    "uvicorn>=0.25.0",
-    "fastapi>=0.108.0",
-    "python-jose[cryptography]>=3.3.0",
-    "python-multipart>=0.0.6",
-    "sqlalchemy>=2.0.25",
-    "pydantic>=2.5.3",
-    "pydantic-extra-types>=2.4.0",
-    "markdown>=3.5.2",
-    "mysqlclient>=2.2.1",
-    "sqlalchemy-utils>=0.41.1",
-    "alembic>=1.13.1",
->>>>>>> 6c1ec76f
-]
-
-[project.optional-dependencies]
-dev = [
-    "watchfiles>=0.21.0",
-]
-
-[project.scripts]
-algobattle_api = "algobattle_web.app:create_openapi"
-algobattle_runner = "algobattle_web.battle:main"
-
-[tool.setuptools]
-packages = ["algobattle_web", "algobattle_web.alembic"]
-
-[tool.setuptools.package-data]
-"algobattle_web.alembic" = ["*"]
+[build-system]
+requires = ["pdm-backend"]
+build-backend = "pdm.backend"
+
+[project]
+name = "algobattle_web"
+version = "0.17.3"
+requires-python = "~=3.11"
+license = {text = "MIT"}
+authors = [{name = "Imogen Hergeth"}, {name = "Henri Lotze"}]
+urls = {github = "https://github.com/Benezivas/algobattle-web"}
+classifiers = [
+    "Natural Language :: English",
+    "License :: OSI Approved :: MIT License",
+    "Programming Language :: Python :: 3",
+    "Typing :: Typed",
+]
+dependencies = [
+    "algobattle-base~=4.3.0",
+    "uvicorn~=0.25.0",
+    "fastapi~=0.108.0",
+    "python-jose[cryptography]~=3.3.0",
+    "python-multipart~=0.0.6",
+    "sqlalchemy~=2.0.25",
+    "pydantic~=2.5.3",
+    "pydantic-extra-types~=2.4.0",
+    "markdown~=3.5.2",
+    "mysqlclient~=2.2.1",
+    "sqlalchemy-utils~=0.41.1",
+    "alembic~=1.13.1",
+]
+
+[project.optional-dependencies]
+dev = [
+    "watchfiles~=0.21.0",
+]
+
+[project.scripts]
+algobattle_api = "algobattle_web.app:create_openapi"
+algobattle_runner = "algobattle_web.battle:main"
+
+[tool.setuptools]
+packages = ["algobattle_web", "algobattle_web.alembic"]
+
+[tool.setuptools.package-data]
+"algobattle_web.alembic" = ["*"]